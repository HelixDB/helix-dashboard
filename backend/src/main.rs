--- conflicted
+++ resolved
@@ -82,7 +82,6 @@
     };
 
     let helix_db = match args.source {
-<<<<<<< HEAD
         DataSource::Cloud => {
             let cloud_api_url = args
                 .cloud_url
@@ -92,10 +91,6 @@
             Arc::new(HelixDB::new(Some(cloud_api_url), None, api_key.as_deref()))
         }
         _ => Arc::new(HelixDB::new(None, None, None)),
-=======
-        DataSource::Cloud => Arc::new(HelixDB::new(Some(&helix_url), None)),
-        _ => Arc::new(HelixDB::new(Some("http://localhost"), Some(args.port))),
->>>>>>> 3c3d7bad
     };
 
     let app_state = AppState {
@@ -631,7 +626,10 @@
     State(app_state): State<AppState>,
     Query(params): Query<NodeConnectionsQuery>,
 ) -> Json<serde_json::Value> {
-    let url = format!("{}/node-connections?node_id={}", app_state.helix_url, params.node_id);
+    let url = format!(
+        "{}/node-connections?node_id={}",
+        app_state.helix_url, params.node_id
+    );
 
     match reqwest::get(&url).await {
         Ok(response) => {
